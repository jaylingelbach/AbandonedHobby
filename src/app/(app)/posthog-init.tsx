// // app/components/PostHogInit.tsx
// 'use client';

// import { useEffect } from 'react';
// import posthog from 'posthog-js';

// declare global {
//   interface Window {
//     posthog: typeof posthog;
//   }
// }

// let initialized = false;

// export default function PostHogInit() {
//   useEffect(() => {
//     if (initialized) return;
//     initialized = true;

//     const key = process.env.NEXT_PUBLIC_POSTHOG_KEY;
//     if (!key) {
//       if (process.env.NODE_ENV !== 'production') {
//         console.warn(
//           'PostHog key missing (NEXT_PUBLIC_POSTHOG_KEY). Skipping init.'
//         );
//       }
//       // still expose the library so console checks don’t crash
//       if (typeof window !== 'undefined') {
//         window.posthog = posthog;
//       }
//       return;
//     }

//     posthog.init(key, {
//       api_host: '/_phx_a1b2c3',
//       ui_host: 'https://us.posthog.com',
//       capture_exceptions: true,
//       debug: process.env.NODE_ENV === 'development'
//     });

//     // Expose for console debugging in ALL envs
//     if (typeof window !== 'undefined') {
//       window.posthog = posthog;
//       // quick sanity check
//       console.log('[PH] window.posthog set?', !!window.posthog);
//     }
//   }, []);

//   return null;
// }

// app/posthog-init.tsx (CLIENT)
'use client';

import { useEffect } from 'react';
import posthog, { PostHog } from 'posthog-js';

declare global {
  interface Window {
    posthog: PostHog;
  }
}

let initialized = false;

declare global {
  interface Window {
    posthog: typeof posthog;
  }
}

export default function PostHogInit() {
  useEffect(() => {
    if (initialized) return;
    initialized = true;

    const key = process.env.NEXT_PUBLIC_POSTHOG_KEY ?? '';
    const env = process.env.NODE_ENV;

    // Always log once so we can see this in prod
    console.log('[PH] init start', { env, keyPresent: Boolean(key) });

    if (!key) {
      console.warn('[PH] missing NEXT_PUBLIC_POSTHOG_KEY');
      return;
    }

    posthog.init(key, {
      api_host: '/_phx_a1b2c3', // first-party proxy path
      ui_host: 'https://us.posthog.com',
      capture_exceptions: true,
      debug: true // enable for prod debugging; turn off later
    });
<<<<<<< HEAD

    // TEMP: expose for console debugging in prod
    if (
      process.env.NODE_ENV !== 'production' &&
      typeof window !== 'undefined'
    ) {
      window.posthog = posthog;
      // e.g. now you can run:  posthog.capture('test')
    }
  }, []);
=======
>>>>>>> b5e958f6

    // Expose for console tests in prod while debugging
    if (typeof window !== 'undefined') {
      window.posthog = posthog;
      posthog.capture('ph_boot', { env });
      console.log('[PH] init done; posthog attached to window');
    }
  }, []);

  return null;
}<|MERGE_RESOLUTION|>--- conflicted
+++ resolved
@@ -91,19 +91,6 @@
       capture_exceptions: true,
       debug: true // enable for prod debugging; turn off later
     });
-<<<<<<< HEAD
-
-    // TEMP: expose for console debugging in prod
-    if (
-      process.env.NODE_ENV !== 'production' &&
-      typeof window !== 'undefined'
-    ) {
-      window.posthog = posthog;
-      // e.g. now you can run:  posthog.capture('test')
-    }
-  }, []);
-=======
->>>>>>> b5e958f6
 
     // Expose for console tests in prod while debugging
     if (typeof window !== 'undefined') {
