--- conflicted
+++ resolved
@@ -10,6 +10,7 @@
 
 import type { ReactNode } from 'react';
 import { LexicalNode } from '@/modules/library/types';
+import { Carrier } from '@/constants';
 
 // ─────────────────────────────────────────────────────────────
 // Tailwind / class utilities
@@ -574,10 +575,6 @@
     return `https://tools.usps.com/go/TrackConfirmAction?tLabels=${encodeURIComponent(
       normalizedTracking
     )}`;
-<<<<<<< HEAD
-=======
-  }
->>>>>>> 0f201e87
   }
   if (selectedCarrier === 'ups') {
     return `https://www.ups.com/track?loc=en_US&tracknum=${encodeURIComponent(
