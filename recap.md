# Changes I may want to make:

- Checkout-view.tsx on success where do I want to route? Currently routing to library.
- prevent user from buying their own products.
- referral codes for influencers to give out. they get a % and the user a reduced fee?
- a good way to navigate home in the header in a store or product/checkout flow.
- rethink all button. (possibly confusing with view all.) Currently all just redirects from whatever category is selected to abandonedhobby.com/ instead of /${category}/${slug}. I think the slug for all is all
- View all should possibly open on hover instead of just on click? But if hover, it pops up to the left and might be annoying if you move mouse off of the button. so I think it uses state to change to open, maybe there is a non annoying way to do that... dunno. Jess was confused by it.
- Message notifications. Email? Just an inbox symbol with the number of messages?

# BUGS:

- If an admin puts a product in a cart it is seen sitewide.
- If session expires while product in cart and you go to checkout. with subdomain routing enabled, you redirect to tenant.abandonedhobby.com/sign-in (404), instead of abandonedhobby.com/sign-in.
- no good error when I get a "Application error: a client-side exception has occurred while loading abandonedhobby.com (see the browser console for more information)." when a users session expires and they try to refresh a page (library). Just a blank page that says that instead of redirecting to sign in.

# Categories finalization

### New Features

- Introduced a responsive and interactive category navigation sidebar for improved browsing on all devices.
- Added a new script to seed the database with a comprehensive set of categories and subcategories.
- Enhanced category selection with dynamic sidebar and dropdown navigation, including deep linking by category slug.

### Bug Fixes

- Corrected the database migration script command in the project scripts.
  Refactor
- Updated category-related components to use a unified, more descriptive category type for improved data handling.
- Improved responsive layout and category display logic for better usability across screen sizes.

### Style

-Standardized code formatting and styling in dropdown menu components.

### Chores

- Removed the old demo server and its static activity feed endpoint.
- Updated package configuration to use ES modules.

### Documentation

- Added a recap markdown note summarizing the finalization of the categories feature.

#

# tRPC integration 5/2/25

### New Features

- Introduced tRPC and React Query integration for efficient data fetching and state management.
  Added new API endpoints for category retrieval using tRPC.
- Implemented client and server providers for tRPC and React Query.
- Enhanced category sidebar and filter components to fetch data dynamically.

### Bug Fixes

- Improved type safety for category-related components and data structures.

### Refactor

- Refactored category and search filter components to use internal data fetching instead of prop drilling.
- Simplified and updated component props and removed obsolete types.

### Chores

- Updated dependencies and added new packages for tRPC, React Query, and related utilities.
- Added and updated workspace configuration for TypeScript support.

###

# Authentication 5/5/25

### New Features

- Introduced user authentication with sign-in and sign-up pages, including form validation and error handling.
- Added support for username during registration, with live validation and preview.
- Implemented session management, logout, and authentication status retrieval.
  - Added global toast notifications for feedback on authentication actions.

### Enhancements

- The home page now displays user session information when available.

### Data Model Updates

- User profiles now require a unique username field.

### Other

- Improved documentation and comments for clarity.

### File(s) Change Summary

- src/app/(app)/(auth)/sign-up/page.tsx
  - Added new Next.js page components for sign-in and sign-up, each rendering their respective view components.
- src/app/(app)/(home)/page.tsx
  - Converted Home component to client-side, added session query with TRPC, and now renders user JSON data.
- src/app/(app)/layout.tsx
  - Added global Toaster component inside TRPCReactProvider for toast notifications.
- src/collections/Users.ts
  - Added required, unique username field to Users collection configuration.
- src/modules/auth/constants.ts
  - Introduced and exported AUTH_COOKIE constant for authentication cookie management.
- src/modules/auth/schemas.ts
  - Added and exported loginSchema and registerSchema using Zod for authentication form validation.
- src/modules/auth/server/procedures.ts
  - Added authRouter TRPC router with session, logout, register, and login procedures for authentication.
- src/modules/auth/ui/views/sign-in-view.tsx
  - Added SignInView React component with form validation, TRPC login mutation, and UI feedback.
- src/modules/auth/ui/views/sign-up-view.tsx
  - Added SignUpView React component with form validation, TRPC register mutation, username preview, and UI feedback.
- src/payload-types.ts
  - Extended User and UsersSelect interfaces to include the username field.
- src/trpc/init.ts
  - Updated a comment in baseProcedure middleware for clarity; no code changes.
- src/trpc/routers/\_app.ts
  - Imported and added authRouter to the main TRPC appRouter under the auth key.

###

# Auth states 5/6/25

### New Features

- Sign-in and sign-up pages now automatically redirect authenticated users to the home page.
- Navbar dynamically displays a "Dashboard" button for authenticated users, or "Login" and "Start Selling" for others.
- "Library" button appears in search filters for authenticated users.

### Improvements

- Session state is now checked server-side for authentication pages, enhancing security and user experience.
- Session data is refreshed after successful sign-in or sign-up, ensuring up-to-date user information.
  Bug Fixes

- Removed unused props from the search input component.

### Chores

- Internal authentication cookie handling was centralized and streamlined.
- Unused constants and the logout mutation were removed.

### Changes to files:

- src/app/(app)/(auth)/sign-in/page.tsx,
  - Converted Page components to async arrow functions; added server-side session checks and conditional redirects for authenticated users.

- src/app/(app)/(home)/navbar.tsx
  - Integrated session state via tRPC and React Query; updated conditional rendering of navigation buttons based on authentication status.

- src/modules/auth/server/procedures.ts
  - Removed logout mutation; replaced direct cookie manipulation with new generateAuthCookie utility in authentication mutations.
    -src/modules/auth/ui/views/sign-in-view.tsx
  - Added cache invalidation for session queries on successful login/registration using React Query's useQueryClient.
- src/modules/auth/utiils.ts
  - Added new generateAuthCookie utility to encapsulate authentication cookie creation logic.
- src/trpc/server.ts
  - Added new exported caller for direct server-side tRPC procedure invocation.

# Category Pages 5/6/25

### New Features

- Added breadcrumb navigation to display the current category and subcategory.
- Introduced dynamic category and subcategory pages for improved navigation.
- Updated category selection to reflect the current route.

### Improvements

- Enhanced search filters with responsive design and dynamic background colors based on category.

### Bug Fixes

- Prevented duplicate categories and subcategories during database seeding.

### Chores

- Updated import paths for better code organization.

### Changes to files:

- src/app/(app)/(home)/[category]/[subcategory]/page.tsx
- src/app/(app)/(home)/[category]/page.tsx
  - Added new asynchronous React server components for category and subcategory pages, rendering category and subcategory names from awaited route parameters.
- src/app/(app)/(home)/layout.tsx
  - Updated import paths for Footer, Navbar, SearchFilters, and SearchFiltersLoading to use absolute imports from the home UI components directory
- src/app/(app)/(home)/search-filters/index.tsx
  - Deleted file containing the previous implementations of SearchFilters and SearchFiltersLoading components.
- src/modules/home/ui/components/search-filters/index.tsx
  - Added new SearchFilters and SearchFiltersLoading components, now using React Query, TRPC, and Next.js route params for dynamic rendering and category/subcategory awareness.
- src/modules/home/ui/components/search-filters/breadcrumb-navigation.tsx
  - Introduced BreadcrumbNavigation component to display navigational breadcrumbs based on active category and subcategory.
- src/modules/home/ui/components/search-filters/categories.tsx
  - Enhanced Categories component to dynamically set the active category from URL params and added a variant prop to the "View All" button.
- src/modules/home/constants.ts
  - Added DEFAULT_BG_COLOR constant with value 'F5F5F5'.
- src/lib/seed.ts
  - Improved seeding logic to prevent duplicate categories and subcategories, added "All" and "Drawing & Painting" categories, and updated success message.

# Products 5/6/25

### Summary

This update introduces a new "Products" collection to the CMS schema, complete with type definitions and admin configuration. It implements a TRPC router for querying products by category and subcategory, and adds React components for data-driven product listing with server-side prefetching, client-side hydration, and suspense-based loading states. Minor improvements and comments are also included in related UI components.

### New Features

- Introduced a new Products collection in the CMS, enabling management of products with fields such as name, description, price, category, image, and refund policy.

- Added product listing pages that display products by category and subcategory, with support for server-side data prefetching and client-side hydration.

- Implemented a loading skeleton for product lists to enhance user experience during data fetching.
  Improvements

- The admin interface now displays category entries using their names for easier identification.
  Technical Enhancements

- Product data is now fetched dynamically and rendered using suspense-enabled components for smoother and more responsive UI updates.

### Changes:

- src/collections/Products.ts, src/payload-types.ts, src/payload.config.ts
  - Added a new "Products" collection to the CMS, defined its schema, types, and registered it in the config.
- src/collections/Categories.ts
  - Added admin configuration to use the "name" field as the display title for categories.
- src/modules/products/server/procedures.ts, src/trpc/routers/\_app.ts
  - Introduced a TRPC router for products, with a getMany procedure for querying products by category and subcategories; registered the router in the main app router.
- src/modules/products/types.ts
  - Added TypeScript types for the output of the products TRPC router.
- src/modules/products/ui/components/product-list.tsx
  - Added ProductList and ProductListSkeleton React components for displaying products and loading states.
- src/app/(app)/(home)/[category]/[subcategory]/page.tsx, src/app/(app)/(home)/[category]/page.tsx
  - Refactored category and subcategory pages to prefetch product data, hydrate React Query state, and render product lists with suspense and skeleton loading.
- src/modules/home/ui/components/search-filters/categories.tsx
  - Added a TODO comment to clarify future logic for the "all" category button; no functional changes.

# Filters 1 5/10/25

### New Features

- Added price filtering to product listings, allowing users to filter products by minimum and maximum price.
- Introduced a sidebar with collapsible product filter sections for improved browsing.

### Improvements

- Updated the product list to display products in a styled grid of cards for better readability.
- Enhanced the home page layout with a responsive grid, displaying filters and products side by side.
- Improved navigation bar behavior and styling, including corrected login link and button styles.
- Updated app metadata with a new title and description.

### Bug Fixes

- Fixed minor style and formatting issues in various components.

### Chores

- Updated dependencies and removed unused platform-specific packages.
- Improved TypeScript configuration for stricter type checking.

### File changes:

- src/modules/products/ui/components/product-filters.tsx, src/modules/products/ui/components/price-filter.tsx, src/modules/products/hooks/use-product-filters.ts
  - Added new product filter UI components (ProductFilters, ProductFilter, PriceFilter) and a custom hook (useProductFilters) to manage price filter state via URL query parameters.
- src/modules/products/server/procedures.ts
  - Extended the getMany procedure input schema to support optional minPrice and maxPrice filters. Updated query logic to apply price filtering. Refactored category filtering logic.
- src/app/(app)/(home)/[category]/page.tsx
  - Integrated the new ProductFilters component into the category page, updating the layout to a responsive grid with filters and product list side-by-side.
- src/modules/products/ui/components/product-list.tsx
  - Changed the product list from a raw JSON display to a styled grid of product cards.
- package.json
  - Added nuqs as a dependency; removed two platform-specific devDependencies.
- src/app/(app)/layout.tsx
  - Updated app metadata (title, description) and nested the root provider in a new NuqsAdapter for query state management.
- src/app/(app)/(home)/[category]/[subcategory]/page.tsx
  - Fixed import path for product list components.
- src/modules/categories/server/procedures.ts
  - Stopped forcibly setting subcategories to undefined in subcategory objects, preserving any existing subcategory data.
- src/modules/home/ui/components/navbar.tsx
  - Prevented rendering while session is loading, fixed button class typos, and updated the login link destination.
- src/modules/auth/ui/views/sign-up-view.tsx
  - Removed the prefetch attribute from the sign-in link.
- src/modules/home/ui/components/search-filters/categoriesSidebar.tsx
  - Code formatting and whitespace/style fixes; no logic changes.
- tsconfig.json
  - Enabled noUncheckedIndexedAccess for stricter type checking; reformatted arrays for compactness.

# Sort filters 5/11/25

### New Features

- Added support for filtering products by tags and sorting by curated, trending, or hot & new.
- Introduced a new Tags collection and tag management for products.
- Added a UI component for tag-based filtering with infinite scroll.
- Added a product sorting UI component.
- Added a "Curated for you" header and enhanced product filters with a clear button.

### Bug Fixes

- Fixed price filter input to correctly handle numeric values.

### Chores

- Improved server URL resolution for deployment environments.

### Changes to files:

- src/app/(app)/(home)/[category]/page.tsx
  - Enhanced Page component to accept searchParams, load filters asynchronously, and add a header with sorting UI.
- src/collections/Products.ts, src/collections/Tags.ts
  - Added a new tags relationship field to products and introduced the Tags collection schema.
- src/constants.ts
  - Added DEFAULT_LIMIT constant.
- src/modules/products/hooks/use-product-filters.ts
  - Refactored filter hook to centralize parameter definitions and add a sort parameter.

- src/modules/products/search-params.ts
  - New module for defining and loading product search parameters, including sort, minPrice, maxPrice, and tags.
- src/modules/products/server/procedures.ts
  - Updated getMany procedure to support tag filtering and sorting logic.
- src/modules/products/ui/components/price-filter.tsx
  - Fixed regex in max price handler for correct numeric input extraction.

- src/modules/products/ui/components/product-filters.tsx
  - Added tags filter section, conditional "Clear" button, and reset logic for filters.
- src/modules/products/ui/components/product-list.tsx
  - Incorporated dynamic filters from useProductFilters into product query.
- src/modules/products/ui/components/product-sort.tsx
  - New component for product sorting UI.
- src/modules/products/ui/components/tags-filter.tsx
  - New component for displaying and selecting tags with infinite scrolling.
- src/modules/tags/server/procedures.ts
  - New tagsRouter with paginated tag fetching.
- src/payload-types.ts
  - Added Tag interface and integrated tags into products and config types.
- src/payload.config.ts
  - Registered the new Tags collection in Payload CMS config.
- src/trpc/client.tsx
  - Changed server-side base URL resolution logic for TRPC client.
- src/trpc/routers/\_app.ts
  - Added tagsRouter to the main TRPC app router.

# Product List - UI 5/12/25

### New Features

- Added comprehensive product filtering by tags and sorting options (curated, trending, hot & new).
- Introduced infinite scroll and pagination for product listings.
- Added new UI components: tags filter with infinite scroll, product sorting, and enhanced product filters with clear button.
- Introduced product cards and skeleton loaders for improved loading experience.
- Added paginated tag fetching and filtering support.

### Enhancements

- Improved category and subcategory pages to support dynamic filters, sorting, and asynchronous loading.
- Updated default product listing limit for better browsing.

### Bug Fixes

- Corrected numeric input handling in the max price filter.

### File Changes:

- src/collections/Tags.ts, src/collections/Products.ts, src/payload-types.ts, src/payload.config.ts
  - Added new Tags collection schema, integrated tag relationships into Products schema, updated types, and registered tags in Payload CMS config.
- src/constants.ts
  - Changed DEFAULT_LIMIT from 5 to 8.
- src/modules/products/search-params.ts
  - Added new module for product search parameters (sort, minPrice, maxPrice, tags).
- src/modules/products/server/procedures.ts
  - Enhanced getMany procedure to support tag filtering, sorting, and pagination with cursor and limit parameters. Ensured type safety for product images.
- src/modules/tags/server/procedures.ts, src/trpc/routers/\_app.ts
  - Added new TRPC tagsRouter for paginated tag fetching and integrated it into the main router.
- src/trpc/client.tsx
  - Improved TRPC client base URL resolution for deployment environments.
- src/modules/products/hooks/use-product-filters.ts
  - Refactored hook to centralize parameters, include sorting, and support tag filtering.

- src/modules/products/ui/components/product-card.tsx - Added new ProductCard and ProductCardSkeleton components for product display and loading states.
- src/modules/products/ui/components/product-list.tsx
  - Refactored to use infinite query for pagination, render product cards, and update skeletons to match new limit.
- src/modules/products/ui/components/product-filters.tsx, src/modules/products/ui/components/tags-filter.tsx, src/modules/products/ui/components/product-sort.tsx
  - Updated/added components for tag filtering, sorting, and filter clearing in the UI.
- src/modules/products/ui/components/views/product-list-view.tsx
  - Added new ProductListView component to consolidate product list, filters, and sorting into a single view.
- src/app/(app)/(home)/[category]/page.tsx, src/app/(app)/(home)/[category]/[subcategory]/page.tsx
  - Simplified page components by delegating logic and UI to ProductListView, updated to accept and handle search parameters asynchronously.

# Multi tenancy

### New Features

- Introduced multi-tenant support, enabling management of multiple stores or tenants.
- Added a new Tenants admin interface with support for tenant details and Stripe integration.
- Enhanced user roles and permissions, including "super-admin" and tenant associations.

### Improvements

- Home page now uses server-side data fetching for faster product search and listing.
- Advanced category filtering with new dropdowns, sidebar, and dynamic UI components.
- Improved environment variable handling for setup and seeding.

### Bug Fixes

- Added defensive checks during data seeding to prevent runtime errors.

### Style

- Updated background color styling in loading components to use CSS classes.
- Improved code comments for better clarity.

### Chores

- Updated and added dependencies and scripts to support multi-tenancy and environment management.

### File Changes:

- package.json, src/app/(payload)/admin/importMap.js
  - Added multi-tenant plugin and dotenv dependencies/scripts. Extended import map for tenant components.
- src/collections/Tenants.ts, src/collections/Users.ts
  - Added new Tenants collection; enhanced Users with roles and tenant association fields.
- src/payload.config.ts
  - Integrated multi-tenant plugin, Tenants collection, and custom access control for super-admins.
- src/payload-types.ts
  - Introduced Tenant type; updated User, Product, and selection interfaces for tenant support.
- src/lib/seed.ts, src/modules/auth/server/procedures.ts
  - Seed and registration now create tenants and associate users with them.
- src/app/(app)/(home)/footer.tsx, navbar.tsx, navbar-sidebar.tsx
  - Added new Footer and responsive Navbar components with sidebar support.
- src/app/(app)/(home)/page.tsx
  - Converted home page to a server component with server-side data prefetching and hydration.
- src/app/(app)/(home)/search-filters/\*
  - Introduced a suite of search filter components: Categories, Sidebar, Dropdown, Subcategory menu, utility hook, and SearchInput.
- src/app/(app)/(home)/search-filters/index.tsx
  - Added main SearchFilters and loading state components.
- src/modules/home/ui/components/search-filters/category-dropdown.tsx
  - Reordered imports for clarity; no functional change.

# Tenant Pages 5/15/25

### New Features

- Introduced tenant-specific pages with dedicated layouts, navigation bars, and footers.
- Added the ability to filter and display products by tenant.
- Enabled interactive navigation to tenant pages from product cards.

# Enhancements

- Improved product list and card components to display tenant information and support dynamic grid layouts.
- Implemented client-side hydration and state management for tenant and product data.

### Bug Fixes

- Ensured consistent and accurate data fetching and hydration across tenant and product views.

### Chores

- Standardized code formatting and import statements for better maintainability.

### File Changes:

- src/app/(app)/(home)/clientProviders.tsx
  - Added new ClientProviders React component for React Query client-side hydration.
- src/app/(app)/(home)/layout.tsx
  - Refactored layout to use named async function, await data prefetch, and wrap content with ClientProviders instead of HydrationBoundary.
- src/app/(app)/(tenants)/tenants/[slug]/(home)/layout.tsx
  - Added new tenant-specific layout component with server-side data prefetch, hydration, navbar, and footer.
- src/app/(app)/(tenants)/tenants/[slug]/(home)/page.tsx
  - Added new tenant-specific page component fetching and displaying filtered products with hydration.
- src/lib/utils.ts
  - Standardized imports, reformatted cn, and added generateTenantURL utility function.
- src/modules/products/server/procedures.ts
  - Extended getMany procedure to support filtering by tenantSlug and include tenant data in product results.
- src/modules/products/ui/components/product-card.tsx
  - Updated to use tenant info (tenantSlug, tenantImageURL), added click handler for tenant navigation, and adjusted skeleton text.
- src/modules/products/ui/components/product-list.tsx
  - Extended props to accept tenantSlug and narrowView, updated query and grid logic, and passed tenant info to product cards.
- src/modules/products/ui/components/views/product-list-view.tsx
  - Updated props to include tenantSlug and narrowView, passing them to child components.
- src/modules/tenants/server/procedures.ts
  - Added new tenantsRouter with getOne procedure for fetching tenant by slug, including image.
- src/modules/tenants/ui/components/footer.tsx
  - Added new Footer component with branding and styling.
- src/modules/tenants/ui/components/navbar.tsx
  - Added new Navbar and NavbarSkeleton components for tenant navigation and loading state.
- src/trpc/routers/\_app.ts
  - Registered tenantsRouter in the main application router.

# Product Page 5/15/25

### Walkthrough:

- This update introduces a server-rendered product detail page that fetches tenant and product data using tRPC and React Query.
- It adds a ProductView component for detailed product display, a reusable StarRating component, and a currency formatting utility.
- Product data structures and API procedures are extended to support a new cover image and refined refund policy options.

### New Features

- Introduced a detailed product view page with server-side data fetching and hydration, displaying product image, name, price, tenant info, star ratings, refund policy, and ratings summary.
- Added a star rating UI component for displaying product ratings.
- Implemented a utility for formatting prices as US dollars.
- Added support for a product cover image.

### Enhancements

- Product links now dynamically include the tenant’s URL.
- Product prices are now formatted using the new currency utility.

### Updates

- Changed refund policy options from plural to singular day forms (e.g., "30 days" → "30 day").

### File Changes:

- src/app/(app)/(tenants)/tenants/[slug]/(home)/products/[productId]/page.tsx
  -Added a new server-side React page component that prefetches tenant and product data, hydrates client cache, and renders the product view.
- src/modules/products/ui/components/views/product-view.tsx
  - Introduced a new ProductView component to display detailed product information, including ratings, pricing, and refund policy.
- src/components/star-rating.tsx
  - Added a new StarRating React component for rendering star-based ratings with optional text.
- src/lib/utils.ts
  - Added a formatCurrency utility function for formatting values as USD currency strings.
- src/modules/products/server/procedures.ts
  - Added a getOne procedure to the products router for fetching a single product with related entities by ID.
- src/modules/products/ui/components/product-card.tsx
  - Updated to use formatCurrency for price formatting and dynamic tenant-based product URLs.
- src/collections/Products.ts src/payload-types.ts
  - Added a cover field to products, updated refund policy options from plural to singular day forms, and updated type definitions accordingly.

# Cart (F.E. only) 5/16/25

- Walkthrough
  - This update introduces a multi-tenant shopping cart system using Zustand for state management and localStorage for persistence. It adds new cart management hooks, store, and UI components for cart and checkout actions. The hydration logic for React Query is simplified by removing a custom provider and using the official HydrationBoundary component. Several components are now dynamically imported to address hydration issues related to localStorage.

### New Features

- Introduced cart functionality supporting multiple tenants, allowing users to add or remove products and view cart contents.
- Added a checkout button that displays the cart item count and links to the tenant-specific checkout page.
- Added a cart button to product views for easy product addition or removal.

### Improvements

- Enhanced reliability of cart and checkout buttons by loading them dynamically on the client, resolving hydration issues.

### Chores

- Added the "zustand" dependency for state management.

### Refactor

- Simplified client hydration by replacing a custom provider with the official React Query hydration boundary.

### File changes:

- package.json Added zustand dependency.
- src/app/(app)/(home)/clientProviders.tsx
  - Deleted custom ClientProviders React component for React Query hydration.
- src/app/(app)/(home)/layout.tsx
  src/app/(app)/(tenants)/tenants/[slug]/(home)/layout.tsx src/app/(app)/(tenants)/tenants/[slug]/(home)/products/[productId]/page.tsx
  - Replaced custom ClientProviders with official HydrationBoundary for React Query hydration; removed related imports and variables.
- src/modules/checkout/hooks/use-cart.ts
  - Added new useCart hook for tenant-scoped cart management.
- src/modules/checkout/store/use-cart-store.ts
  - Added Zustand store useCartStore for multi-tenant cart state, persisted in localStorage.
- src/modules/checkout/ui/components/checkout-button.tsx
  - Added new CheckoutButton component for cart access and checkout navigation.
- src/modules/products/ui/components/cart-button.tsx
  - Added new CartButton component for adding/removing products from the cart.
- src/modules/products/ui/components/views/product-view.tsx
  - Replaced static "Add to cart" button with dynamically imported CartButton to avoid hydration errors.
- src/modules/tenants/ui/components/navbar.tsx
  - Dynamically imported CheckoutButton in Navbar and NavbarSkeleton; added loading state button.

# Checkout - 5/19/25

### Walkthrough

- The changes introduce a dynamic, tenant-specific checkout feature in a React/Next.js application.
- This includes new server and UI components for the checkout flow, a dedicated router and procedure for fetching products and calculating totals, UI components for checkout items and sidebar, and integration of the checkout router into the main API router.
- A bug in the cart hook is also fixed.

### New Features

- Introduced a dynamic, tenant-specific checkout page with a dedicated layout, including consistent navigation and footer.
- Added a checkout view displaying cart items, product details, and total price.
- Implemented sidebar for checkout actions and error handling.
- Added components for individual checkout items and navigation bar with "Continue Shopping" option.

### Bug Fixes

- Fixed an issue where removing a product from the cart would incorrectly add it instead.

### Backend

- Enabled backend support for fetching checkout products and calculating total price.
  Integrated checkout API endpoints into the main application router.

### File changes:

- src/app/(app)/(tenants)/tenants/[slug]/(checkout)/checkout/page.tsx
- Added a dynamic async server page component for tenant-specific checkout, extracting slug from params and rendering CheckoutView.
- src/app/(app)/(tenants)/tenants/[slug]/(checkout)/layout.tsx
  - Introduced a layout component for checkout pages, wrapping content with a Navbar (using slug), main area, and Footer, ensuring consistent structure for tenant checkout routes.
- src/modules/checkout/hooks/use-cart.ts
  - Fixed a bug in the removeProduct function of the useCart hook, ensuring it calls the correct removal logic instead of adding products.
- src/modules/checkout/server/procedures.ts
  - Added a new checkoutRouter with a getProducts procedure: fetches products by IDs, validates existence, populates relations, and computes total price.
- src/modules/checkout/ui/components/checkout-item.tsx
  - Added a CheckoutItem React component for displaying individual checkout items with image, name, tenant, price, and remove button.
- src/modules/checkout/ui/components/checkout-sidebar.tsx
  - Added a CheckoutSidebar React component to display the total price, checkout button, and error message on failure.
- src/modules/checkout/ui/components/navbar.tsx
  - Added a Navbar component for the checkout flow, showing the page title and a "Continue Shopping" link back to the tenant's main page.
- src/modules/checkout/ui/views/checkout-view.tsx
  - Added a CheckoutView component that orchestrates the checkout UI: fetches cart products, handles loading/error/empty states, and renders the checkout grid and sidebar.
- src/trpc/routers/\_app.ts
  - Integrated the new checkoutRouter into the main appRouter, enabling checkout-related API endpoints.

# Stripe integration 5/21/25

### Walkthrough

This update introduces Stripe integration for checkout and order processing. It adds a Stripe webhook handler, a centralized Stripe client, and a new Orders collection in the CMS. Checkout logic is enhanced with a protected purchase mutation, new types, and state management hooks. Several interfaces and prop names are updated for clarity and consistency.

### New Features

- Introduced Stripe integration for handling payments and webhooks.
- Added order management, allowing orders to be tracked and associated with users and products.
- Implemented a purchase flow with checkout session creation and redirection.
- Added a protected procedure for authenticated server-side operations.

### Enhancements

- Improved admin interface display for products and orders.
- Checkout sidebar and view updated for clearer purchase status and actions.

### Bug Fixes

- Ensured robust error handling for unauthorized access and missing data during checkout.

### Developer Experience

- Centralized Stripe client configuration.
- Added new hooks and types for managing checkout state and metadata.

### File changes:

- package.json
  - Added Stripe dependency (stripe@^18.1.1).
- src/app/(app)/(tenants)/tenants/[slug]/(checkout)/layout.tsx
  - Changed params type to a Promise; made Layout async to await params.
- src/app/(app)/api/stripe/webhooks/route.ts
  - Added new API route for handling Stripe webhook events and order creation.
- src/collections/Orders.ts
  - Introduced new Orders collection schema for Payload CMS.
    src/collections/Products.ts Added admin.useAsTitle config to use product name as admin title.
    src/lib/stripe.ts New module exporting a configured Stripe client using env secret and API version.
- src/modules/checkout/hooks/use-checkout-states.ts
  - Added useCheckoutState hook for managing checkout query parameters.
- src/modules/checkout/server/procedures.ts
  - Added protected purchase mutation to checkoutRouter for Stripe checkout session creation.
- src/modules/checkout/types.ts
  - Added types: ProductMetadata, CheckoutMetadata, ExpandedLineItem for checkout.
- src/modules/checkout/ui/components/checkout-sidebar.tsx
  - Renamed props: onCheckout → onPurchase, isPending → disabled. Updated usages accordingly.
- src/modules/checkout/ui/views/checkout-view.tsx
  - Integrated purchase mutation, checkout state management, and updated sidebar props/logic.
- src/payload-types.ts
  - Added orders collection/types, reordered interfaces, updated select interfaces and relations.
- src/payload.config.ts
  - Reordered and updated collection imports; added Orders to Payload config.
- src/trpc/init.ts
  - Added protectedProcedure for authentication in TRPC; updated imports.

# Library 5/22/25

### Walkthrough

- This update introduces a complete "Library" feature, including backend procedures, API routing, server/client data fetching, and UI components for displaying a user's purchased products. It also enhances product detail and cart button components to reflect purchase status, optimizes cart state management, and updates API routers to integrate the new library module.

### New Features

- Introduced a personal library page displaying your purchased products and reviews.
- Added product cards and a responsive product list with infinite scrolling in the library.
- Added skeleton loaders for product cards and lists to improve loading experience.
- Added a "View in library" button for purchased products, allowing quick access from product pages.

### Enhancements

- Improved cart button behavior to show library access for purchased items.
- Enhanced product detail view to indicate purchase status.

### Bug Fixes

- Optimized cart state handling for better performance and reduced unnecessary re-renders.

### Chores

- Updated internal API routing to support new library features.

### File changes:

- src/app/(app)/(library)/library/page.tsx
  - Added a new server-side React page component that prefetches library data using React Query and tRPC, hydrates it for the client, and renders the LibraryView.
- src/modules/library/server/procedures.ts
  - Introduced libraryRouter with a protected getMany procedure to fetch a user's purchased products, supporting pagination and detailed product/tenant typing.
- src/modules/library/ui/components/product-card.tsx
  - Added ProductCard component for displaying product info in card format and ProductCardSkeleton for loading states.
- src/modules/library/ui/components/product-list.tsx
  - Added ProductList component for paginated, infinite-scroll display of products using React Query, and ProductListSkeleton for loading placeholders.
- src/modules/library/ui/views/library-view.tsx
  - Added LibraryView component to render the library page layout, including navigation, headers, and a suspense-wrapped product list.
- src/modules/checkout/hooks/use-cart.ts
  - Refactored useCart hook for improved memoization and shallow state selection, replacing direct store calls with selectors and useCallback for handlers.
- src/modules/checkout/store/use-cart-store.ts
  - Removed getCartByTenant method from CartState and its implementation; store initializer updated accordingly.
- src/modules/products/server/procedures.ts
  - Enhanced getOne product procedure to check user authentication and purchase status, returning an isPurchased flag in the product response.
- src/modules/products/ui/components/cart-button.tsx
  - Added isPurchased prop to CartButton; renders a "View in library" button linking to the product in the library if purchased, otherwise retains original cart toggle behavior.
- src/modules/products/ui/components/views/product-view.tsx
  - Updated ProductView to pass the new isPurchased prop from product data to the CartButton component.
- src/modules/home/ui/components/search-filters/search-input.tsx
  - Reordered some JSX props and added prefetch to a Link component; no logic or control flow changes.
- src/trpc/routers/\_app.ts
  - Added libraryRouter to the main appRouter, fixed router ordering, and removed duplicate checkoutRouter entry.

# Reviews - 5/28/25

### Walkthrough

- This change introduces a complete user review system for products, including backend collections, API procedures, type definitions, and frontend components for submitting, editing, and displaying reviews. It also adds a product detail page in the library section with server-side data prefetching, hydration, and integration of the new review sidebar and form.

### New Features

- Introduced product review functionality, allowing users to submit, edit, and view reviews with ratings for products in their library.
- Added interactive star rating picker for submitting product ratings.
- Product pages now display user reviews and provide a sidebar for review management.
- Enhanced product page navigation with server-side data fetching and improved prefetching for faster loading.

### Bug Fixes

- Minor whitespace cleanup in the sign-up view for improved UI consistency.

### Chores

- Integrated the new reviews collection into the backend configuration and type system.

### Files changes:

- src/collections/Reviews.ts, src/payload.config.ts, src/payload-types.ts
  - Added Reviews collection to CMS config and type system, defining review fields and relationships.
- src/modules/reviews/server/procedures.ts, src/modules/reviews/types.ts
  - Introduced reviewsRouter with getOne, create, and update procedures and corresponding output type.
- src/trpc/routers/\_app.ts
  - Registered reviewsRouter in the main TRPC app router.
- src/components/star-picker.tsx
  - Added StarPicker component for interactive star-based rating input.
- src/modules/library/ui/components/review-form.tsx, src/modules/library/ui/components/review-sidebar.tsx
  - Added ReviewForm and ReviewSidebar components for review creation, editing, and display.
- src/modules/library/ui/views/product-view.tsx
  - Added ProductView component with product info and integrated review sidebar.
- src/app/(app)/(library)/library/[productId]/page.tsx
  - Added server component page for product detail with server-side data prefetch and hydration.
- src/modules/library/server/procedures.ts
  - Added getOne protected procedure for fetching a user's product in the library.
- src/modules/library/ui/components/product-card.tsx
  - Enabled prefetching on product card links for smoother navigation.
- src/modules/checkout/ui/views/checkout-view.tsx
  - Enhanced checkout flow to invalidate library queries and route to /library after purchase.
- src/modules/auth/ui/views/sign-up-view.tsx
  - Removed an extraneous whitespace literal in the store URL preview.

# Review aggregation 5/28/25

### Walkthrough

- The changes enrich product and library server procedures to include review summary data—average rating, review count, and rating distribution—when fetching products. UI components are updated to display these dynamic review metrics instead of static placeholders. Additionally, a clipboard copy feature with user feedback is added to the product view page.

### New Features

- Added a clipboard copy button for product URLs with user feedback, including a success notification and visual indicator.

### Enhancements

- Product cards and lists now display real review ratings and counts based on actual data instead of static values.
- Product detail views show accurate average ratings and review counts, along with a dynamic ratings breakdown reflecting real review distribution.

### Style

- Removed outdated comment lines regarding ratings from product card components.

### File changes:

- src/modules/library/server/procedures.ts
  - Enriches product data in getOne and getMany with review count and average rating from reviews.
- src/modules/products/server/procedures.ts
  - Adds review summary (average, count, distribution) to getOne and getMany product procedures.
- src/modules/library/ui/components/product-card.tsx src/modules/products/ui/components/product-card.tsx
  - Removes placeholder comment about adding real ratings.
- src/modules/library/ui/components/product-list.tsx src/modules/products/ui/components/product-list.tsx
  - Updates ProductCard props to use actual review data instead of hardcoded values.
- src/modules/products/ui/components/views/product-view.tsx
  - Adds clipboard copy button with toast feedback; displays dynamic review data and rating distribution.

# Access Control 5/29/25

### Walkthrough

- This update introduces granular access control across multiple collection configurations, primarily restricting create, update, and delete operations to super administrators. A utility function isSuperAdmin is added to centralize role checks. Additional improvements include new fields, admin UI visibility controls, dependency updates, editor formatting settings, and enhanced type documentation.

### New Features

- Introduced stricter access controls across collections, restricting create, update, and delete operations to super admins in most cases.
- Added conditional admin UI visibility for several collections, hiding them from non-super-admin users.
- Added a protected "content" field to products, visible only after purchase.

### Improvements

- Enhanced admin UI descriptions for various fields to provide clearer guidance.
- Product view now conditionally displays special content if available.

### Documentation

- Improved type documentation and comments for better clarity in code interfaces.

### File Changes:

- package.json
- Updated eslint-config-next version range
- added eslint-config-prettier and eslint-plugin-import to devDependencies.
- src/lib/access.ts
  - Added isSuperAdmin utility function for role checking.
- src/payload.config.ts
  - Refactored imports, applied isSuperAdmin in multi-tenant config, and added a clarifying comment.
- src/payload-types.ts
  - Added/expanded documentation comments; added optional content field to Product and related types.
- src/collections/Categories.ts src/collections/Tags.ts
  - Added access controls: only super admins can create, update, delete; admin UI hidden for non-super admins.
- src/collections/Media.ts
  - Restricted delete access to super admins; admin UI hidden for non-super admins.
- src/collections/Orders.ts
  - Restricted all CRUD operations to super admins; added admin description to Stripe session field.
- src/collections/Products.ts
  - Added access controls; new content textarea field; TODO for RichText; conditional create based on tenant status.
- src/collections/Reviews.ts
  - Restricted all CRUD operations to super admins.
- src/collections/Tenants.ts
  - Restricted create/delete to super admins; field-level update restrictions; updated admin descriptions.
- src/collections/Users.ts
  - Tightened access to super admins for most actions; updated roles and tenant array field access; admin UI hidden for non-super admins.
- src/modules/checkout/server/procedures.ts
  -     Refactored import statements and array mapping formatting; no logic changes.
- src/modules/library/ui/views/product-view.tsx
  - Now conditionally renders product content if available; otherwise shows fallback message.
- src/modules/products/server/procedures.ts
  - Excluded content field from product queries; compacted formatting.
- src/modules/products/ui/components/views/product-view.tsx
  - Reformatted JSX and logic for brevity; no functional changes.

# Stripe connect 6/2/25

### Walkthrough

- This update introduces a Stripe account verification flow for tenants, including a new React page and component for initiating verification, backend mutations to generate onboarding links, and webhook handling for Stripe account updates. The Orders schema is updated to track Stripe account IDs, and platform fee calculations are added to checkout. Admin UI and seed scripts are also adjusted for Stripe integration.

### New Features

- Added Stripe account verification flow, including onboarding and status checks for tenants.
- Introduced a UI component prompting users to verify their account for payouts.
- Verification status is now shown in the admin interface before navigation links.

### Enhancements

- Platform fee percentage is now configurable.
- Orders now explicitly track both the Stripe account ID and checkout session ID.
- Product listings require account verification, with clear admin descriptions.

### Bug Fixes

- Improved error logging and handling in the seeding script and during registration.

### Other

- Updated webhook handling to support additional Stripe events and synchronize verification status.
- Improved admin UI configuration and collection field organization.

### File changes:

- src/app/(app)/(tenants)/stripe-verify/page.tsx
  - New client page triggers Stripe verification on mount via TRPC mutation; redirects based on result; shows loader during process.
- src/components/stripe-verify.tsx
  - New StripeVerify React component displays a prompt and button for account verification if Stripe details are missing; exported as named and default export.
- src/app/(payload)/admin/importMap.js, src/payload.config.ts
  - Admin UI updated: imports and registers StripeVerify before nav links; import map and config formatting improved.
- src/app/(app)/api/stripe/webhooks/route.ts
  - Webhook now handles account.updated events to update tenant Stripe verification status; checkout.session.completed event updated to include stripeAccountId in orders and uses stripeAccount option.
- src/collections/Orders.ts, src/payload-types.ts
  - Orders schema: splits stripeCheckoutSessionId (now optional) from new required stripeAccountId; types updated accordingly.
- src/collections/Products.ts, src/payload-types.ts
  - Products collection and Tenant type: admin description/comment added requiring account verification before listing products.
- src/constants.ts
  - Adds PLATFORM_FEE_PERCENTAGE constant (10).
- src/lib/seed.ts
  - Seed script now creates a Stripe account for the admin tenant and logs errors in more detail.
- src/modules/auth/server/procedures.ts
  - During registration, creates a Stripe account for the new tenant and normalizes tenant slug; stores Stripe account ID.
- src/modules/checkout/server/procedures.ts
  - Adds verify mutation for onboarding link; purchase mutation now checks Stripe verification, calculates platform fee, and passes relevant Stripe account/session info.

# 6/4/25

### Walkthrough

- This update introduces rich text support for product descriptions and content, adds isArchived and isPrivate fields to products, and refines access control. Product and review views now use React Suspense with skeleton fallbacks for loading states. Several import paths are updated, and dependencies are upgraded or added.

### New Features

- Added skeleton loading states for product and review views, improving user experience during data loading.
- Introduced a dedicated error page for product errors.
- Enhanced product descriptions and content with rich text formatting.
- Added options to archive or make products private, allowing greater control over product visibility.

### Improvements

- Product views and sidebars now use suspense boundaries for smoother loading transitions.
- Product filtering now excludes archived and private products where appropriate.
- Richer content display for product details using enhanced rich text rendering.

### Dependency Updates

- Updated rich text editor dependency and added a new error boundary dependency.

### Admin Enhancements

- Expanded admin import map with new rich text and multi-tenant features.

### Other

- Minor UI and text adjustments for clarity and consistency.

### File changes:

- package.json
  - Upgraded @payloadcms/richtext-lexical to ^3.40.0, added react-error-boundary dependency.
- src/app/(app)/(home)/[category]/[subcategory]/page.tsx, src/app/(app)/(home)/[category]/page.tsx, src/app/(app)/(home)/page.tsx, src/app/(app)/(tenants)/tenants/[slug]/(home)/page.tsx
  - Updated import paths for ProductListView.
- src/app/(app)/(library)/library/[productId]/page.tsx, src/app/(app)/(tenants)/tenants/[slug]/(home)/products/[productId]/page.tsx
  - Wrapped ProductView in React Suspense with ProductViewSkeleton as fallback.
- src/app/(app)/(tenants)/tenants/[slug]/(home)/products/[productId]/error.tsx
  - Added new ErrorPage component for error handling UI.
- src/app/(payload)/admin/importMap.js
  - Added multiple new import mappings for @payloadcms/richtext-lexical features and multi-tenant plugin.
- src/collections/Products.ts
  - Switched description and content to rich text, added isArchived and isPrivate fields, removed update access rule.
- src/components/stripe-verify.tsx
  - Simplified early return and added inline styles to the returned element.
- src/modules/auth/server/procedures.ts
  - Enhanced Stripe account creation with detailed parameters and improved logging/error handling in register.
- src/modules/checkout/server/procedures.ts
  - Filtered out archived products in queries and updated error message wording.
- src/modules/checkout/ui/views/checkout-view.tsx
  - Removed a trailing space in a "No products found" message.
- src/modules/library/ui/components/product-card.tsx
  - Removed a trailing blank line.
- src/modules/library/ui/components/review-form.tsx
  - Removed default export, added ReviewFormSkeleton named export.
- src/modules/library/ui/components/review-sidebar.tsx
  - Changed ReviewForm import from default to named import.
- src/modules/library/ui/views/product-view.tsx
  - Wrapped ReviewSidebar in Suspense with ReviewFormSkeleton fallback, used RichText for content, added ProductViewSkeleton.
- src/modules/products/server/procedures.ts
  - Excluded archived and private products in queries, added archived check in getOne, minor formatting.
- src/modules/products/ui/views/product-list-view.tsx
  - Updated imports for child components to use components subdirectory.
- src/modules/products/ui/views/product-view.tsx
  - Used RichText for description, fixed import paths, added optional chaining, introduced ProductViewSkeleton.
- src/payload-types.ts
  - Updated Product and ProductsSelect interfaces for rich text fields and new boolean flags.
- src/payload.config.ts
  - Removed import for StripeVerify, minor comment punctuation fix.

# Subdomains 6/4/25

### Walkthrough

- This update introduces middleware for tenant-based routing by rewriting URLs based on subdomains, integrates a utility for generating tenant-specific URLs, and applies this utility across authentication and checkout modules. It also updates footer components and domain references for consistency, and includes minor documentation and import adjustments.

### New Features

- Introduced middleware to enable tenant-specific routing based on subdomains.

# Improvements

- Tenant URLs are now dynamically generated for more accurate domain handling.
- Footer links and text updated to reflect consistent branding ("abandoned hobbies, inc").
- Username preview and documentation updated to use ".abandonedhobby.com" for clarity.

### Bug Fixes

- Minor typo corrected in footer component styling.

### Documentation

- Updated descriptions and examples to improve clarity regarding tenant subdomains and features.

### File changes:

- src/middleware.ts
  - Added middleware for subdomain-based tenant routing with path exclusions and debug logging.
- src/lib/utils.ts
  - Updated generateTenantURL to construct full URLs based on environment and tenant slug.
- src/modules/auth/server/procedures.ts, src/modules/checkout/server/procedures.ts
  - Replaced static URL construction with generateTenantURL for Stripe and registration flows.
- src/app/(app)/(tenants)/tenants/[slug]/(checkout)/layout.tsx, src/app/(app)/(tenants)/tenants/[slug]/(home)/layout.tsx
  - Read and log NEXT_PUBLIC_APP_URL; pass as prop to Footer.
- src/modules/tenants/ui/components/footer.tsx
  - Footer now accepts appUrl prop, updates link and text, and fixes className typo.
- src/modules/home/ui/components/footer.tsx
  - Changed footer text capitalization ("Inc" to "inc").
- src/modules/auth/ui/views/sign-up-view.tsx
  - Updated domain suffix in username preview from ".shop.com" to ".abandonedhobby.com".
- src/collections/Tenants.ts, src/payload-types.ts
  - Updated example subdomain references from "[slug]" to "[username]".
- src/modules/auth/utils.ts
  - Added commented-out cookie options for future cross-domain support.
- src/app/(app)/(library)/library/[productId]/page.tsx
  - Changed import style for ProductView and ProductViewSkeleton.
- recap.md
  - Added improvement note to prevent users from buying their own products.

# Deployment to Vercel 6/4/25

### Walkthrough

- This update introduces dynamic rendering to several Next.js page modules by exporting a dynamic constant. It updates the Stripe API version in the Stripe client initialization, refines type definitions and prop interfaces, improves debounce logic and state updates in a dropdown component, and makes minor import and configuration adjustments for ESLint and TRPC.

### New Features

- Improved dynamic rendering for sign-in, sign-up, and library pages, ensuring they are always rendered dynamically.

### Improvements

- Updated Stripe integration to use the latest API version.
- Enhanced stability and correctness of dropdown filter interactions for a smoother user experience.
- The product filter component now allows the className property to be optional, making it easier to use.

### Bug Fixes

- Corrected product type definitions to better match the data structure.

### Chores

- Updated internal configuration and cleaned up unused imports.

### File changes:

- src/app/(app)/(auth)/sign-in/page.tsx src/app/(app)/(auth)/sign-up/page.tsx src/app/(app)/(library)/library/[productId]/page.tsx src/app/(app)/(library)/library/page.tsx
  - Added export const dynamic = 'force-dynamic'; to explicitly set dynamic rendering for pages.
- src/lib/stripe.ts
  - Updated Stripe API version from '2025-04-30.basil' to '2025-05-28.basil'.
- src/modules/products/types.ts
  - Changed type alias: ProductsGetManyOutputSingle now references docs[0] instead of [0].
- src/modules/products/ui/components/product-filters.tsx
  - Made className prop in ProductFilterProps optional.
- src/modules/home/ui/components/search-filters/category-dropdown.tsx
  - Switched from useCallback to useMemo for debounce, improved state update logic and cleanup.
- src/modules/auth/ui/views/sign-up-view.tsx
  - Added import for z from zod.
- src/modules/library/server/procedures.ts
  - Removed unused baseProcedure import.
- eslint.config.mjs
  - Replaced compat.extends with compat.config for configuration style.

  ### Vercel deployment lesson learned:
  - When setting env vars for public domain or root url DO NOT INCLUDE A TRAILING /
    - it will ruin your day.

# Messaging 7/6/25

### Walkthrough

- This update introduces a complete real-time messaging system with conversations and messages, integrating Liveblocks for collaborative chat, Payload CMS for data persistence, and tRPC for API routing. New UI components and hooks enable chat initiation, modal chat windows, and a full chat page. Supporting schemas, access control, and type definitions are added throughout the backend and frontend.

### New Features

- Introduced real-time chat functionality, allowing users to initiate and participate in conversations about products.
- Added chat modals and chat room components for seamless in-app messaging between buyers and sellers.
- Integrated Liveblocks for real-time collaborative messaging with new React hooks and context providers.
  Added new collections for Conversations and Messages in the admin interface.
- Implemented user authentication and authorization for chat sessions.
- Added user and message management APIs with secure access controls.
- Introduced React hooks for user session management and conversation handling.

### Improvements

- Enhanced About page with detailed information and improved layout.
- Updated branding and site text to consistently use "Abandoned Hobby".

### Bug Fixes

- Minor text corrections in navigation, footer, and authentication views.

### Chores

- Added and configured new dependencies for Liveblocks and Radix UI.
- Updated and documented future UI/UX improvements in recap notes.

### Style

- Standardized code formatting and style in sidebar components.

### File changes:

- src/collections/Conversations.ts, src/collections/Messages.ts, src/payload.config.ts
  - Introduced new Payload CMS collections for conversations and messages; registered them in CMS config.
- src/payload-types.ts
  - Added type definitions and select interfaces for conversations and messages, integrating them into the Payload type system.
- src/modules/conversations/server/procedures.ts
  - Added tRPC router for conversations with a protected mutation to get or create a conversation by buyer, seller, and product.
- src/modules/messages/server/procedures.ts, src/modules/messages/server/schemas.ts
  - Added tRPC router and validation schemas for message operations: get conversation, send message, get paginated messages, mark messages as read.
- src/trpc/routers/\_app.ts
  - Registered new conversations, messages, and users routers in the main app router.
- src/lib/get-auth-user.ts, src/trpc/server-context.ts
  - Added server-side utilities for authenticating users and providing TRPC context, supporting header-based session retrieval.
- src/app/api/liveblocks-auth/route.ts
  - Added API route for authenticating and authorizing users for Liveblocks sessions, with access control based on room participants.
- liveblocks.config.ts, src/lib/liveblocks-provider.tsx, src/components/providers/liveblocks-wrapper.tsx, src/lib/liveblocks.ts
  - Added Liveblocks configuration, provider setup, and a wrapper component for enabling real-time collaboration in the app.
- src/modules/messages/ui/chat-room.tsx
  - Implemented a real-time chat room UI with Liveblocks for shared state, optimistic updates, and backend persistence.
- src/modules/conversations/ui/chat-button-with-modal.tsx, src/modules/conversations/ui/chat-modal.tsx
  - Added components for initiating chat, opening chat modals, and managing chat session state.
- src/modules/products/ui/views/product-view.tsx
  - Integrated chat initiation and chat room display into the product view, allowing users to start conversations with sellers.
- src/app/(app)/chat/[conversationId]/page.tsx
  - Added a full chat page rendering a chat room for a given conversation.
- src/app/(app)/layout.tsx
  - Wrapped app content in Liveblocks provider; updated metadata and favicon.
- src/hooks/use-user.ts
  - Added a hook for retrieving the current user session and login state.
- package.json
  - Added dependencies for Liveblocks and Radix UI visually hidden component.
- src/app/api/layout.tsx
  - Added a root layout for the API route segment.
- src/app/(payload)/admin/importMap.js
  - Added import mapping for a multi-tenant collection watcher.
- recap.md
  - Added notes for potential UI/UX improvements in navigation and button behavior.
- src/lib/seed.ts
  - Changed category name for clarity in filter UI.
- src/collections/Products.ts
  - Removed extraneous blank/comment lines.
- src/components/ui/sidebar.tsx
  - Reformatted code for stylistic consistency (single quotes, semicolons, spacing).
- src/modules/auth/ui/views/sign-in-view.tsx, src/modules/auth/ui/views/sign-up-view.tsx, src/modules/home/ui/components/navbar.tsx, src/modules/home/ui/components/footer.tsx, src/modules/tenants/ui/components/footer.tsx
  - Updated branding text from "Abandoned Hobbies" to "Abandoned Hobby" in various UI components.
- src/modules/users/server/procedures.ts
  - Added users router with a protected procedure to fetch user details by ID.

# Search Filters 7/8/25

### Walkthrough

- A debounced search filter was added to the product filtering system. The SearchInput component is now controlled and updates the global filter state with a debounce. The search parameter is propagated through hooks, query parameters, and server logic, allowing product filtering by name. The SearchInput is wrapped in a React Suspense boundary.

### New features

- Added the ability to filter products by a search term, allowing users to find products by name.
- Introduced a search input in the product filters with improved responsiveness through debounced updates.

### Improvements

- Enhanced the loading experience of the search input with asynchronous handling for smoother interactions.

### File changes:

- src/modules/home/ui/components/search-filters/index.tsx
  - Wrapped SearchInput with React Suspense; integrated useProductFilters hook to manage filter state and pass search props.
- src/modules/home/ui/components/search-filters/search-input.tsx
  - Made SearchInput controlled with defaultValue and onChange props; added debounce effect for onChange calls; removed default export and 'use client';.
- src/modules/products/hooks/use-product-filters.ts
  - Added search string parameter to filter state with default and clear-on-default options.
- src/modules/products/search-params.ts
  - Added search string parameter to product filter query params; formatting update for tags.
- src/modules/products/server/procedures.ts
  - Extended getMany input schema and query logic to support filtering products by search (partial name match).
- src/modules/products/ui/components/product-filters.tsx
  - Changed import path of useProductFilters hook to absolute import; no functional changes.

  # Message Notifications 7/25/25

  ### Walkthrough
  - A notifications system was implemented across the application. This includes a new notifications collection with access control, automatic notification creation when messages are sent, unread notification counting via a tRPC endpoint, and a UI badge in the Navbar displaying unread message counts. Associated type definitions and collection registration updates were also made.

  ### New features

- Introduced in-app notifications for messages, automatically notifying users when they receive a new message.
- Added a notifications collection with support for unread status and access control.
- Displayed an unread message indicator with a badge in the navigation bar.
- Provided an API endpoint to fetch the count of unread notifications for the current user.

### File changes:

- src/collections/Notifications.ts
  - Added new Notifications collection with schema, access control, and admin UI config.
- src/collections/Messages.ts
  - Added afterChange hook to create notifications for message receivers on message creation.
- src/modules/notifications/server/procedures.ts
  - Introduced notificationsRouter with unreadCount procedure for current user's unread notifications.
- src/modules/home/ui/components/navbar.tsx
  - Enhanced Navbar to display unread notifications badge using unreadCount query.
- src/payload-types.ts
  - Added Notification interfaces, updated Config types, and extended PayloadLockedDocument.
- src/payload.config.ts
  - Registered Notifications collection in Payload CMS config.
- src/trpc/routers/\_app.ts
  - Integrated notificationsRouter into the main appRouter.

# Home button in nav bar 7/30/25

### Walkthrough

- This update introduces a new ESLint configuration, enhances editor auto-fix settings, adds a lint fix script and updates a dependency version, refines a user-facing label in the sign-up view, and restructures the Navbar component to use a grid layout with a new home icon link and improved alignment.

### New Features

- Added a home icon link to the left side of the navigation bar for quick access to the homepage.
- Introduced a new script to automatically fix linting issues in project files.

### Improvements

- Updated the navigation bar layout for better alignment and usability.
- Enhanced the form description in the sign-up view to clarify account/store availability.
- Improved import order and formatting consistency across the codebase.
- Editor now applies all available source fixes automatically on save.

### Chores

- Upgraded a development dependency for improved linting support.

### File changes:

- ESLint Configuration
  - .eslintrc.js Introduces a new ESLint configuration file with plugins, extended rulesets, and a detailed import order rule for code style enforcement.
- Editor Settings
  - .vscode/settings.json Adds "source.fixAll": "always" to enable all possible source code fixes on save, in addition to ESLint-specific fixes.
- Linting Script & Dependency Update
  - package.json Adds a "lint:fix" npm script for auto-fixing lint issues, updates eslint-plugin-import version, and adds a trailing comma to the scripts section.
- Sign-Up View Label Update
  - src/modules/auth/ui/views/sign-up-view.tsx Updates the form description label to "Your account/store will be available at" for improved clarity to users.
- Navbar Layout Refactor
  - src/modules/tenants/ui/components/navbar.tsx Refactors Navbar from flexbox to grid layout, introduces a home icon link, centers tenant info, right-aligns the checkout button, simplifies image source logic, and reorganizes imports.

# Fix read access for notifications and Home button in CMS 7/31/25 bug/fix/update-notification

### Walkthrough

- This update introduces a new AbandonedHobbyLink React component, relocates the StripeVerify component to a custom directory, and updates import paths and admin configuration to register both components in the admin panel. Additionally, the access control logic for the Notifications collection is refined to correctly restrict read permissions based on user ownership.

### New Features

- Added a new "Abandoned Hobby Link" component, providing a prominent Home link in the interface.
- Introduced a Stripe verification prompt that alerts users to verify their Stripe account if required.

### Improvements

- Updated admin navigation to display both the Stripe verification prompt and the new Home link.
- Enhanced notification privacy by ensuring users can only view notifications relevant to them, with super admins retaining full access.

### File changes:

- Admin Import Map & Config Updates
  - src/app/(payload)/admin/importMap.js, src/payload.config.ts
    - Updated import paths for StripeVerify to its new location and added AbandonedHobbyLink to the import map and admin beforeNavLinks configuration, enabling both components in the admin UI.
- New Custom Components
  - src/components/custom-payload/abandoned-hobby-link.tsx, src/components/custom-payload/stripe-verify.tsx
    - Introduced two new React components: AbandonedHobbyLink (renders a styled home link) and StripeVerify (prompts users to verify their Stripe account if missing), both exported with force-dynamic rendering.
- Notifications Access Control
  - src/collections/Notifications.ts
    - Corrected the read access control logic to filter notifications by user ownership rather than comparing notification and user IDs. Super admins retain universal access. No changes to other access rules.

# Postmark Integration 08/04/25

### Walkthrough

- This update introduces email sending capabilities using Postmark, including new scripts and utilities for sending test and order confirmation emails. The TRPC context and middleware handling are refactored for unified context propagation and authentication. Additional logging is added to Stripe webhook handling, and minor admin UI and notification query adjustments are made.

### New Features

- Added email sending functionality, including a utility for sending transactional emails and an automated confirmation email when a new order is created.
- Introduced a script to test email sending.

### Improvements

- Enhanced webhook logging for Stripe events to aid in monitoring and debugging.
- Updated unread notification count logic for more accurate results.
- Improved TRPC context handling for more robust authentication and context propagation.
- Clarified notification data handling in the navbar component.

### Admin UI

- Notifications collection is now hidden from the admin interface.

### Chores

- Updated and added dependencies for email functionality and TypeScript tooling.
- Minor code cleanup and comment removal.

File Changes:

- Email Sending Feature
  - package.json, src/lib/sendEmail.ts, scripts/test-email.ts, src/collections/Orders.ts
    - Adds Postmark dependency and TypeScript tooling; introduces a utility for sending emails; adds a test script; implements an order confirmation email sent after order creation.
- TRPC Context Refactor
- src/trpc/init.ts
  - Refactors context creation to include db, headers, and session; updates TRPC initialization and middleware for unified context and authentication handling.
- Stripe Webhook Logging
  - src/app/(app)/api/stripe/webhooks/route.ts
    - Adds detailed console logging to webhook handler for event tracking and debugging.
- Admin UI and Notification Query
  - src/collections/Notifications.ts, src/modules/notifications/server/procedures.ts
    - Hides Notifications collection in admin UI; updates unread notification count logic to use a find query with explicit filters.
- UI Type Clarification
  - src/modules/home/ui/components/navbar.tsx
    - Adds explicit type assertion for notification count data to clarify expected data shape.
- Minor Cleanup
  - src/lib/get-auth-user.ts
    - Removes a redundant comment line.

# Sale Confirmation email 08/07/25

### Walkthrough

- This update restores and enhances email notification logic in the Stripe webhook handler, adding validation for customer shipping details and improving payment information accuracy. Additional changes include reordering imports in an admin import map, updating a link label, and configuring a new admin UI component to render before the login screen.

### New Features

- New Features

- Added a custom "Abandoned Hobby" link before the login screen in the admin interface. (Payload CMS).

- Enhanced email notifications for order confirmations and sales with improved validation and detailed customer and payment information.

# Style

- Updated the home link label from "Home" to "Abandoned Hobby" in the interface.

# Chores

- Adjusted import order for consistency in admin import mapping.

### File changes

- Stripe Webhook Email Handling
  - src/app/(app)/api/stripe/webhooks/route.ts
    - Restored and improved email sending logic for order confirmations and sale notifications, added validation for customer shipping fields, integrated payment intent and charge retrieval, and updated shipping/payment info in emails.
- Admin Import Map Reordering
  - src/app/(payload)/admin/importMap.js
    - Reordered import and importMap entry for StripeVerify to follow AbandonedHobbyLink, with no functional or logic changes.
- Custom Payload Link Label
  - src/components/custom-payload/abandoned-hobby-link.tsx
    - Changed visible link text from "Home" to "Abandoned Hobby"; all other aspects remain unchanged.
- Admin UI Component Configuration
- src/payload.config.ts
  - Added beforeLogin array to admin UI components configuration, including the AbandonedHobbyLink component to be rendered before the login screen; minor formatting adjustment to beforeNavLinks.

# Welcome email 8/12/25

### New features

- Seller sale notification emails and Postmark welcome emails; admin seeding ensures admin user/tenant.
- Tenant-aware storefronts, per-tenant branding/navigation, and pre-login admin link.
- Library for purchased products, in-app notifications, and chat.

### Improvements

- Checkout enforces single-seller carts and performs seller-specific checkout/redirects.
- Dynamic rendering for sign-in, sign-up, and library pages.
- Richer product pages, debounced search, tag filtering, and sorting.

- Payments
  - Tenant Stripe onboarding/verification, improved webhook validation, richer receipts/shipping details, and platform-fee support.

- Access Control
  - Stricter admin visibility and super-admin checks.

### File changes:

- Stripe webhooks & email helpers
  - src/app/(app)/api/stripe/webhooks/route.ts, src/lib/sendEmail.ts
    - Verify Stripe webhook signatures; resolve tenant/seller from session metadata or event.account; create Orders and extract payment/charge details; send seller sale notifications via Postmark; add sendWelcomeEmailTemplate; rename sale payload field to sellerName; unify From address; improve logging and error handling.
- Tenants schema & payload types
  - src/collections/Tenants.ts, src/payload-types.ts
    - Add primaryContact (relationship to users), notificationEmail, notificationName to Tenants; restrict update access to super-admin; expose new Tenant fields/selectors in payload types.
- Users schema, hook & types
  - src/collections/Users.ts, src/payload-types.ts
    - Add firstName, lastName, welcomeEmailSent; add afterChange hook to send welcome email on create and set welcomeEmailSent; update types/selectors.
- Auth: validation, server, UI
  - src/modules/auth/schemas.ts, src/modules/auth/server/procedures.ts, src/modules/auth/ui/views/sign-up-view.tsx
    - Add required firstName/lastName to register schema and SignUp UI; persist names and welcomeEmailSent on user creation; create tenant with notification fields and patch primaryContact to new user to link tenant↔user.
- Checkout flow, types & UI mutation
  - src/modules/checkout/server/procedures.ts, src/modules/checkout/types.ts, src/modules/checkout/ui/views/checkout-view.tsx
    - Remove tenantSlug from purchase input; derive seller from product tenant refs, enforce single-seller carts, require seller Stripe account; create Checkout Session on connected account with metadata (userId, tenantId, tenantSlug, sellerStripeAccountId, productIds); compute rounded pricing; frontend mutation drops tenantSlug.
- Next.js dynamic pages
  - src/app/(app)/(auth)/sign-in/page.tsx, src/app/(app)/(auth)/sign-up/page.tsx, src/app/(app)/(library)/library/page.tsx, src/app/(app)/(library)/library/[productId]/page.tsx
    - Export export const dynamic = 'force-dynamic' on these pages to force dynamic rendering.
- Seed & admin linking
  - src/lib/seed.ts
    - Seed flow becomes admin-user–driven: ensure admin user exists (creates if missing), create/verify admin tenant with Stripe account, set primaryContact and notificationEmail, and link admin tenant to admin user; improved logging and password enforcement.

# Small changes filed under bugs 8/13/25

### Walkthrough

- Removed header comment lines in several files, simplified inline comments and one seed category label, added a required support_email field to the welcome-email type and template payload, updated the users collection to pass support_email and a static sender_name to the welcome-email call, and applied a Poppins font styling to the footer.

### New Features

- Welcome emails now include a visible support email address.

- Style
  - Updated footer typography to use the Poppins font.
  - Removed redundant header comments across multiple files.
- Chores
  - Simplified inline comments and updated a seed category label ("All categories"); no functional or API changes.

### File changes:

- Header comment cleanup
  - src/app/(app)/layout.tsx, src/app/api/liveblocks-auth/route.ts, src/collections/Notifications.ts, src/components/providers/liveblocks-wrapper.tsx, src/lib/liveblocks.ts, src/trpc/server-context.ts
    - Removed top-of-file header comment lines only; no code, API, or behavior changes.
- Seed data & comments
  - src/lib/seed.ts
    - Removed header comment; changed first category name to "All categories"; simplified inline comment labels and adjusted one line of wording. No logic changes.
- Email API and usage
  - src/lib/sendEmail.ts, src/collections/Users.ts
    - Added required support_email: string to SendWelcomeOptions and included it in the Postmark template model; updated users collection afterChange to pass sender_name: 'Jay', add support_email (from env), and keep support_url. Call site email recipient remains static.
- UI styling
  - src/modules/home/ui/components/footer.tsx
    - Added Poppins font import and cn utility; applied Poppins className to footer text for typography styling only.
- Whitespace cleanup
  - src/modules/home/ui/components/search-filters/categories.tsx
    - Removed two blank lines around a hidden measurement block; no functional changes.

# Toggle password hidden

### Walkthrough

- Adds client-side password visibility toggles to SignInView and SignUpView (local showPassword state, toggle button, Eye/EyeOff icons, ARIA attributes, autoComplete tweaks). Also removes two blank lines in a home search-filters component; no functional change.

### New features

- Added a password visibility toggle to Sign In and Sign Up forms, preserving focus, updating accessible labels/pressed state, and switching between hidden and plain text without changing validation or submission. Inputs now include appropriate autocomplete hints (email, username, current/new password).
  Style

- Minor whitespace cleanup in UI code with no user-facing impact.

### File changes:

- Auth: Password visibility toggle
  - src/modules/auth/ui/views/sign-in-view.tsx, src/modules/auth/ui/views/sign-up-view.tsx
    - Introduce showPassword state, add a right-aligned toggle button that switches input type between password and text, render Eye/EyeOff icons, update aria-label/aria-pressed, add appropriate autoComplete attributes, preserve existing validation/submission logic.

- Home: Whitespace cleanup
  - src/modules/home/ui/components/search-filters/categories.tsx
    - Remove two extra blank lines around a hidden measurement block; whitespace-only change, no functional impact.

# Bug stripe verify 08/19/25

### Walkthrough

- Refactors Product create/update access to use a new mustBeStripeVerified check and adds a beforeChange hook enforcing tenant Stripe verification. Updates StripeVerify components to consider details_submitted. Adds emailVerified to Users and passes verification_url in welcome emails. Tweaks env-driven URLs, minor Tenants description cleanup, and adds Stripe webhook logging.

### New Features

- Added show/hide password toggle on sign-in and sign-up with accessible controls.
- Welcome emails now include a verification link; accounts track “Email Verified.”
- Improved seller verification banner messaging; creating/updating products now requires full Stripe verification.

### Bug Fixes

- Corrected CMS recap heading/tagging slug update notification.

### Documentation

- Added documentation for the password visibility toggle and minor cleanup notes for search filters.

### File changes:

- Docs recap
  - recap.md
    - Updated recap notes; added auth password-toggle doc; noted whitespace cleanup.

- Stripe webhook logging
  - src/app/(app)/api/stripe/webhooks/route.ts
    - Logged account.details_submitted in account.updated branch; no control-flow changes.
- Access control + Products enforcement
  - src/lib/access.ts, src/collections/Products.ts
    - Added mustBeStripeVerified Access; Products create/update now use it; new beforeChange hook loads tenant and enforces stripeAccountId + detailsSubmitted; delete remains super-admin only.
- User model + email flow
  - src/collections/Users.ts, src/lib/sendEmail.ts, src/payload-types.ts
    - Added Users.emailVerified field; welcome email now uses env-based URLs and includes verification_url; types updated to include emailVerified; removed support_email from payload.
- Stripe verification banner components
  - src/components/stripe-verify.tsx, src/components/custom-payload/stripe-verify.tsx
    - Verification now requires both stripeAccountId and detailsSubmitted; show inverted accordingly; removed default exports and dynamic flag; consolidated imports; message text updated.
- Tenants admin text
  - src/collections/Tenants.ts
    - Removed trailing space in admin.description; no functional changes.

# Feature email verification 08/19/25

### Walkthrough

- Adds Postmark-backed email transport to Payload, introduces a verification email flow using auth.verify, creates a Next.js /api/verify route to process tokens, updates Users collection to use verification templates, adjusts Product hooks to enforce tenant Stripe verification, updates user types for internal verification fields, and removes legacy code.

### New Features

- Email verification flow: users receive verification emails and can confirm via a new verification endpoint.
- Outgoing transactional emails enabled via Postmark, improving deliverability.
- Product creation and editing now require completed Stripe verification for the tenant, with clearer error messages when not verified.

- Outgoing transactional emails are enabled via Postmark.

### Changes

- Added Postmark transport dependency to support email delivery.

### Chores

- Added a dependency to support Postmark email transport.

### File changes:

- Email transport config & dependency
  - package.json, src/payload.config.ts
    - Adds nodemailer-postmark-transport dependency. Configures Payload email with Nodemailer + Postmark using POSTMARK_SERVER_TOKEN, default from name/address.
- Users verification flow
  - src/collections/Users.ts, src/lib/email/welcome-verify.ts
    - Replaces afterChange welcome email with auth.verify. Adds subject/HTML builders for verification emails. Removes emailVerified field and custom hook.
- Verification API route
  - src/app/api/verify/route.ts
    - New GET endpoint reads token, calls payload.verifyEmail for users, redirects to /sign-in with success/failure query. Exports runtime='nodejs'.
- Products tenant/Stripe checks
  - src/collections/Products.ts, src/lib/access.ts
    - Refactors beforeChange to fetch tenant via req.payload, require stripeAccountId and stripeDetailsSubmitted; casts req.user to User. Cleans legacy commented code. Tightens typing in mustBeStripeVerified.
- Types update
  - src/payload-types.ts
    - Moves public emailVerified to internal \_verified and \_verificationToken on User and UsersSelect.

# Feature small fixes 08/20/25

### Walkthrough

- Introduces an email verification workflow (Postmark transport, internal verification fields, and a /api/verify route), updates user types to internalize verification state, enforces tenant Stripe verification for product operations, disables post-signup auto-login, adjusts sign-up redirect and copy, and removes debug logs in Stripe webhook and checkout procedures.

### New Features

- Email verification added; users receive verification emails and can complete verification to activate accounts.
- “Forgot password?” link added to the sign-in screen.

### Refactor

- Streamlined verification flow and removed legacy paths to improve reliability.

### Behavior Changes

- After sign-up, users are redirected to the sign-in page.
- Product creation/edit now requires a verified Stripe account, with clearer error messages when not verified.
- Updated sign-up heading copy.

### Chores

- Added email service dependency and removed debug logs.

### File changes:

- Verification types and schema
  - src/payload-types.ts
    - Moves public emailVerified to internal fields (\_verified, \_verificationToken); updates UsersSelect accordingly.
- Auth server flow
  - src/modules/auth/server/procedures.ts
    - Disables post-registration auto-login and cookie set; login mutation unchanged.
- Auth UI
  - src/modules/auth/ui/views/sign-in-view.tsx, src/modules/auth/ui/views/sign-up-view.tsx
    - Adds “forgot password?” link on sign-in; changes sign-up heading text and redirects to /sign-in on success.
- Stripe verification access control
  - src/lib/access.ts
    - Wraps mustBeStripeVerified tenant fetch in try/catch; returns false on error; condition unchanged.
- Stripe webhook cleanup
  - src/app/(app)/api/stripe/webhooks/route.ts
    - Removes console.log from account.updated handler; logic unchanged.
- Checkout server cleanup
  - src/modules/checkout/server/procedures.ts
    - Removes a debug log before Stripe Checkout session creation; behavior unchanged.
- Feature recap
  - recap.md
    - Documents new Postmark email transport, verification workflow, API route, and type-level migrations.

# Support Page 08/21/25

### Walkthrough

- Extracts FAQ, policy, tips, and contact form UI into dedicated components; updates the support page to use these components; and adds a renderToText utility to convert React nodes to text for JSON-LD generation.

### New Features

- Added FAQ card with accordion and colored badges.
- Added Policies & Safety overview card.
- Added Seller tips card.
- Introduced Support contact form with buyer/seller toggle, topic selection, required email/description, and submission feedback.

### Refactor

- Modularized support page by extracting FAQs, policies, tips, and contact form into dedicated components.
- Updated JSON-LD generation to use a shared utility.

### Utilities

- Added renderToText helper to convert React content to plain text.

### Refactor

- Modularized the Support page into reusable components for improved consistency and maintainability, with no user-facing behavior changes.

### File changes:

- New support UI components
  - src/app/(app)/(home)/support/components/faq-card.tsx, .../policy-card.tsx, .../seller-tips-card.tsx, .../support-contact-form.tsx
    - Adds modular Card-based components: FaqCard (accordion with hue variants), PolicyCard (static policy blocks), SellerTipsCard (static tips list), SupportContactForm (role/topic selection, form fields, submit handler stub).
- Support page refactor
  - src/app/(app)/(home)/support/support-client.tsx
    - Replaces inline UI blocks with imported components; switches contact form to SupportContactForm; uses renderToText from utils for JSON-LD; removes local helper and inline components; cleans up imports.
- Utilities
  - src/lib/utils.ts
    - Adds React import and new export renderToText(ReactNode): string to flatten React nodes to plain text for JSON-LD.

<<<<<<< HEAD
# Bug login-issue 08/25/25

### Walkthrough

- Updated tenant URL generation logic in src/lib/utils.ts to prefer dev/path routing when isDev or subdomains disabled, simplified domain normalization, and defaulted APP_URL in dev. Added cn and formatCurrency utilities to src/modules/auth/utils.ts. Sign-in form now prevents default before calling React Hook Form; SellerTipsCard title is now dynamic.Also added error message if not verified when logging in.

-
=======
# Support email 2 (support tickets) 08/22/25

### Walkthrough

- Adds a new support request flow end-to-end: client-side validation and submission in the Support form, a new Next.js POST API route to process requests and send Postmark emails, a new email utility for support tickets, and minor updates to Support quick links and package dependencies.

### New Features

- Support contact form now submits tickets with client-side validation and shows a case ID on success, with clear success and error notifications.
- Quick Actions updated: “Reset my password” and “Verify seller account” now link to the correct pages; “Set up payouts” removed.

### Style

- Buyer button active color updated to pink for clearer state indication.

### Chores

- Internal dependency update to support new functionality.

### File Changes:

- Dependencies
  - package.json
    - Added dependency @upstash/redis@^1.35.3.
- Support form (client)
  - src/app/(app)/(home)/support/components/support-contact-form.tsx
    - Replaced alert with validation, POST to /api/support, success/error toasts, form reset on success, required inputs, minLength on description, and minor button style changes.
- Support quick actions
  - src/app/(app)/(home)/support/support-client.tsx
    - Updated links: reset password to /admin/forgot, verify seller to /stripe-verify; commented out payouts setup action.
- Support API (server)
  - src/app/(app)/api/support/route.ts
    - New POST endpoint: zod-validated payload, generates caseId, sends Postmark templated email, returns JSON responses; exports runtime='nodejs' and dynamic='force-dynamic'.
- Email utilities
  - src/lib/sendEmail.ts
    - Added SendSupportOptions type and sendSupportEmail function to send support emails via Postmark; minor comment cleanup.
>>>>>>> 60cc4d78
<|MERGE_RESOLUTION|>--- conflicted
+++ resolved
@@ -1635,15 +1635,6 @@
   - src/lib/utils.ts
     - Adds React import and new export renderToText(ReactNode): string to flatten React nodes to plain text for JSON-LD.
 
-<<<<<<< HEAD
-# Bug login-issue 08/25/25
-
-### Walkthrough
-
-- Updated tenant URL generation logic in src/lib/utils.ts to prefer dev/path routing when isDev or subdomains disabled, simplified domain normalization, and defaulted APP_URL in dev. Added cn and formatCurrency utilities to src/modules/auth/utils.ts. Sign-in form now prevents default before calling React Hook Form; SellerTipsCard title is now dynamic.Also added error message if not verified when logging in.
-
--
-=======
 # Support email 2 (support tickets) 08/22/25
 
 ### Walkthrough
@@ -1679,5 +1670,4 @@
     - New POST endpoint: zod-validated payload, generates caseId, sends Postmark templated email, returns JSON responses; exports runtime='nodejs' and dynamic='force-dynamic'.
 - Email utilities
   - src/lib/sendEmail.ts
-    - Added SendSupportOptions type and sendSupportEmail function to send support emails via Postmark; minor comment cleanup.
->>>>>>> 60cc4d78
+    - Added SendSupportOptions type and sendSupportEmail function to send support emails via Postmark; minor comment cleanup.